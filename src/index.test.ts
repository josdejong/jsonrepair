--- conflicted
+++ resolved
@@ -442,7 +442,6 @@
       expect(jsonrepair('{greeting: hello world!}')).toBe('{"greeting": "hello world!"}')
     })
 
-<<<<<<< HEAD
     test('should turn invalid numbers into strings', () => {
       expect(jsonrepair('ES2020')).toBe('"ES2020"')
       expect(jsonrepair('0.0.1')).toBe('"0.0.1"')
@@ -451,10 +450,10 @@
       expect(jsonrepair('[0.0.1,2]')).toBe('["0.0.1",2]') // test delimiter for numerics
       expect(jsonrepair('[2 0.0.1 2]')).toBe('[2, "0.0.1 2"]') // note: currently spaces delimit numbers, but don't delimit unquoted strings
       expect(jsonrepair('2e3.4')).toBe('"2e3.4"')
-=======
+    })
+
     test('should repair regular expressions', () => {
       expect(jsonrepair('{regex: /standalone-styles.css/}')).toBe('{"regex": "/standalone-styles.css/"}')
->>>>>>> c475377b
     })
 
     test('should concatenate strings', () => {
